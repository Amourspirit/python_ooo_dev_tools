# coding: utf-8

# importing using a text file as version source is not supported when packaging scripts using oooscript.
# with open(os.path.join(os.path.dirname(__file__), "VERSION"), "r", encoding="utf-8") as f:
#     version = f.read().strip()

<<<<<<< HEAD
<<<<<<< HEAD
__version__ = "0.17.14"
=======
__version__ = "0.18.3"
>>>>>>> 0.18.3
=======
__version__ = "0.20.3"
>>>>>>> c083d78a
<|MERGE_RESOLUTION|>--- conflicted
+++ resolved
@@ -4,12 +4,4 @@
 # with open(os.path.join(os.path.dirname(__file__), "VERSION"), "r", encoding="utf-8") as f:
 #     version = f.read().strip()
 
-<<<<<<< HEAD
-<<<<<<< HEAD
-__version__ = "0.17.14"
-=======
-__version__ = "0.18.3"
->>>>>>> 0.18.3
-=======
-__version__ = "0.20.3"
->>>>>>> c083d78a
+__version__ = "0.20.3"