--- conflicted
+++ resolved
@@ -1979,10 +1979,6 @@
             return obj.__pyunointerface__
         return None
 
-<<<<<<< HEAD
-    # TODO: Class Property language does not have doc generated.
-=======
->>>>>>> 0ba9c9a5
     @classproperty
     def language(cls) -> str:
         """
@@ -2004,10 +2000,6 @@
         # raise error on set. Not really necessary but gives feedback.
         raise AttributeError("Attempt to modify read-only class property '%s'." % cls.__name__)
 
-<<<<<<< HEAD
-    # TODO: Class Property version does not have doc greatened.
-=======
->>>>>>> 0ba9c9a5
     @classproperty
     def version(cls) -> str:
         """
