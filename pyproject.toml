[build-system]
requires = ["poetry-core"]
build-backend = "poetry.core.masonry.api"

[tool.poetry]
name = "ooo-dev-tools"
<<<<<<< HEAD
version = "0.17.14"
=======
version = "0.18.3"
>>>>>>> cb684c6e

description = "LibreOffice Developer Tools"
license = "Apache Software License"
readme = "README.rst"
authors = [
    ":Barry-Thomas-Paul: Moss <bigbytetech@gmail.com>"
]
keywords = ["ooodev", "libreoffice", "openoffice", "macro", "uno", "ooouno", "pyuno"]
homepage = "https://github.com/Amourspirit/python_ooo_dev_tools"
documentation = "https://python-ooo-dev-tools.readthedocs.io/en/latest/index.html"
repository = "https://github.com/Amourspirit/python_ooo_dev_tools"
packages = [
    { include = "ooodev" }
]
classifiers = [
    "Topic :: Office/Business",
    "Operating System :: OS Independent",
    "Intended Audience :: Developers",
    "License :: OSI Approved :: Apache Software License",
    "Programming Language :: Python",
    "Programming Language :: Python :: 3.8",
    "Programming Language :: Python :: 3.9",
    "Programming Language :: Python :: 3.10",
    "Programming Language :: Python :: 3.11",
]

[tool.poetry.dependencies]
python = "^3.8"
ooouno = ">=2.1.2"
typing-extensions = ">=4.9.0"


[[tool.poetry.source]]
name = "pypi-test"
url = "https://test.pypi.org/legacy/"
priority = "supplemental"


[[tool.poetry.source]]
name = "PyPI"
priority = "primary"

[tool.poetry.group.dev.dependencies]
pytest = ">=7.2.0"
hypothesis = ">=6.75.3"
thefuzz = ">=0.19.0"
python-Levenshtein = ">=0.20.7"
lo-dev-search = {version = ">=2.0.2", platform = "linux"}
ruff = ">=0.1.9"
black = {extras = ["d"], version = ">=23.1.0"}
oooenv = ">=0.1.1"
pytest-mock = ">=3.10"
pyright = ">=1.1.343"
pytest-dotenv = "^0.5.2"
sphobjinv = "^2.3.1"
ooo-dev-odh = "^0.1.4"


[tool.poetry.group.docs.dependencies]
sphinx = "^6.2"
sphinx-toolbox = ">=3.2.0"
sphinx-tabs = ">=3.4.1"
sphinx-rtd-dark-mode = ">=1.2.4"
sphinx-autodoc-typehints = "1.19.4"
sphinxcontrib-spelling = "^8.0.0"
sphinxcontrib-apidoc = "^0.3.0"
esbonio = ">=0.16.1"
sphinx-substitution-extensions = ">=2022.2.16"
sphinx-copybutton = "^0.5.2"
sphinx-design = "^0.5.0"

[tool.pytest.ini_options]
testpaths = [
    "tests",
]
markers = [
    "skip_headless: skips a test in headless mode",
    "skip_not_headless_os: skips a test in GUI mode for give os"
]

# https://pypi.org/project/pytest-dotenv/
env_files = [
    ".test.env"
]

[tool.pylint.'MESSAGES CONTROL']
max-line-length = 120
disable = """
    no-name-in-module,
    no-self-argument,
    attribute-defined-outside-init,
    line-too-long,
    unnecessary-pass,
    missing-docstring,
    W2301
"""
[tool.pylint.format]
allow-reexport-from-package=true

[tool.pyright]
pythonVersion = "3.8"
venvPath = "."
venv = ".venv"
include = ["ooodev", "src"]
exclude = ["tests",
    "docs",
    "build",
    "dist",
    "cmds",
    "tmp",
    "**/__pycache__",
    ".venv"
]

# https://docs.astral.sh/ruff/configuration/
[tool.ruff]
exclude = [
    ".bzr",
    ".direnv",
    ".eggs",
    ".git",
    ".git-rewrite",
    ".hg",
    ".mypy_cache",
    ".nox",
    ".pants.d",
    ".pytype",
    ".ruff_cache",
    ".svn",
    ".tox",
    ".venv",
    "__pypackages__",
    "_build",
    "buck-out",
    "build",
    "dist",
    "node_modules",
    "venv",
    "tmp",
]
line-length = 119
target-version = "py38"<|MERGE_RESOLUTION|>--- conflicted
+++ resolved
@@ -4,11 +4,7 @@
 
 [tool.poetry]
 name = "ooo-dev-tools"
-<<<<<<< HEAD
-version = "0.17.14"
-=======
 version = "0.18.3"
->>>>>>> cb684c6e
 
 description = "LibreOffice Developer Tools"
 license = "Apache Software License"
