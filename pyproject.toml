--- conflicted
+++ resolved
@@ -4,11 +4,8 @@
 
 [tool.poetry]
 name = "ooo-dev-tools"
-<<<<<<< HEAD
 version = "0.17.10"
-=======
-version = "0.17.9"
->>>>>>> 23f42685
+
 description = "LibreOffice Developer Tools"
 license = "Apache Software License"
 readme = "README.rst"
